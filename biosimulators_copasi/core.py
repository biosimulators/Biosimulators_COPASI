""" Methods for executing SED tasks in COMBINE archives and saving their outputs

:Author: Jonathan Karr <karr@mssm.edu>
:Author: Akhil Marupilla <akhilmteja@gmail.com>
:Date: 2020-11-17
:Copyright: 2020, Center for Reproducible Biomedical Modeling
:License: MIT
"""
from __future__ import annotations

import biosimulators_utils.combine.exec as bsu_combine
import biosimulators_utils.sedml.exec as bsu_exec
import biosimulators_utils.config as bsu_config
import biosimulators_utils.simulator.utils as bsu_sim_utils
import biosimulators_utils.utils.core as bsu_util_core
import pandas

import biosimulators_copasi.data_model as data_model
import biosimulators_copasi.utils as utils

<<<<<<< HEAD
from biosimulators_utils.config import get_config, Config  # noqa: F401
from biosimulators_utils.log.data_model import TaskLog, StandardOutputErrorCapturerLevel, SedDocumentLog  # noqa: F401
from biosimulators_utils.viz.data_model import VizFormat  # noqa: F401
from biosimulators_utils.report.data_model import ReportFormat, VariableResults, SedDocumentResults  # noqa: F401
from biosimulators_utils.sedml.data_model import \
    Algorithm, Task, Model, Simulation, ModelLanguage, ModelChange, ModelAttributeChange, \
    UniformTimeCourseSimulation, Variable, SedDocument  # noqa: F401
=======

import lxml
import math
import numpy
import os
import tempfile
import platform 
from typing import Dict, List, Tuple, Union, Optional  
import COPASI
from kisao.data_model import AlgorithmSubstitutionPolicy, ALGORITHM_SUBSTITUTION_POLICY_LEVELS
from biosimulators_utils.combine.exec import exec_sedml_docs_in_archive
from biosimulators_utils.config import get_config, Config  # noqa: F401
from biosimulators_utils.log.data_model import CombineArchiveLog, TaskLog, StandardOutputErrorCapturerLevel, SedDocumentLog  # noqa: F401  
from biosimulators_utils.viz.data_model import VizFormat  # noqa: F401
from biosimulators_utils.report.data_model import ReportFormat, VariableResults, SedDocumentResults, ReportResults  # noqa: F401   
from biosimulators_utils.sedml.data_model import (Task, ModelLanguage, ModelAttributeChange, UniformTimeCourseSimulation,  # noqa: F401
                                                  Variable, Symbol, SedDocument)
>>>>>>> 057e98b6
from biosimulators_utils.sedml import validation
from biosimulators_utils.utils.core import raise_errors_warnings
from biosimulators_utils.warnings import warn, BioSimulatorsWarning
<<<<<<< HEAD
from kisao.data_model import AlgorithmSubstitutionPolicy as AlgSubPolicy, ALGORITHM_SUBSTITUTION_POLICY_LEVELS
from biosimulators_copasi.data_model import Units

import basico
import COPASI
import lxml
import numpy
import os
import tempfile
=======
from biosimulators_copasi.data_model import KISAO_ALGORITHMS_MAP, Units
from biosimulators_copasi.utils import (get_algorithm_id, set_algorithm_parameter_value,
                    get_copasi_model_object_by_sbml_id, get_copasi_model_obj_sbml_ids,
                    fix_copasi_generated_combine_archive as fix_copasi_generated_combine_archive_func)

>>>>>>> 057e98b6

__all__ = ['get_simulator_version', 'exec_sedml_docs_in_combine_archive', 'exec_sed_doc',
           'exec_sed_task', 'preprocess_sed_task']

proper_args: dict = {}


def get_simulator_version():
    """ Get the version of COPASI

    Returns:
        :obj:`str`: version
    """
    return basico.__version__


<<<<<<< HEAD
def exec_sedml_docs_in_combine_archive(archive_filename: str, out_dir: str, config: Config = None,
                                       should_fix_copasi_generated_combine_archive: bool = None) -> tuple:
=======
CURRENT_PLATFORM = platform.system()
DEFAULT_STDOUT_LEVEL = StandardOutputErrorCapturerLevel.python if "Darwin" in CURRENT_PLATFORM else StandardOutputErrorCapturerLevel.c  # noqa python:S3776


def exec_sedml_docs_in_combine_archive(archive_filename: str, out_dir: str, config: Optional[Config] = None,
                                       fix_copasi_generated_combine_archive: Optional[bool] = None) -> Tuple[SedDocumentResults, CombineArchiveLog]:
>>>>>>> 057e98b6
    """ Execute the SED tasks defined in a COMBINE/OMEX archive and save the outputs

    Args:
        archive_filename (:obj:`str`): path to COMBINE/OMEX archive
        out_dir (:obj:`str`): path to store the outputs of the archive

            * CSV: directory in which to save outputs to files
              ``{ out_dir }/{ relative-path-to-SED-ML-file-within-archive }/{ report.id }.csv``
            * HDF5: directory in which to save a single HDF5 file (``{ out_dir }/reports.h5``),
              with reports at keys ``{ relative-path-to-SED-ML-file-within-archive }/{ report.id }`` within the HDF5 file

        config (:obj:`Config`, optional): BioSimulators common configuration
        should_fix_copasi_generated_combine_archive (:obj:`bool`, optional): Whether to make COPASI-generated COMBINE archives
            compatible with the specifications of the OMEX manifest and SED-ML standards

    Returns:
        :obj:`tuple`:

            * :obj:`SedDocumentResults`: results
            * :obj:`CombineArchiveLog`: log
    """
<<<<<<< HEAD
    if should_fix_copasi_generated_combine_archive is None:
        should_fix_copasi_generated_combine_archive = os.getenv('FIX_COPASI_GENERATED_COMBINE_ARCHIVE',
                                                                '0').lower() in ['1', 'true']

    if should_fix_copasi_generated_combine_archive:
        archive_filename = _get_copasi_fixed_archive(archive_filename)

    result = bsu_combine.exec_sedml_docs_in_archive(exec_sed_doc, archive_filename, out_dir,
                                                    apply_xml_model_changes=True, config=config)

    if should_fix_copasi_generated_combine_archive:
        os.remove(archive_filename)
=======
    if fix_copasi_generated_combine_archive is None: # noqa python:S3776
        fix_copasi_generated_combine_archive = os.getenv('FIX_COPASI_GENERATED_COMBINE_ARCHIVE', '0').lower() in ['1', 'true'] # noqa python:S3776

    if fix_copasi_generated_combine_archive: # noqa python:S3776
        temp_archive_file, temp_archive_filename = tempfile.mkstemp()
        os.close(temp_archive_file)
        fix_copasi_generated_combine_archive_func(archive_filename, temp_archive_filename)
        archive_filename = temp_archive_filename

    result = exec_sedml_docs_in_archive(exec_sed_doc, archive_filename, out_dir,
                                        apply_xml_model_changes=True,
                                        config=config)
    if fix_copasi_generated_combine_archive: # noqa python:S3776
        os.remove(temp_archive_filename)
>>>>>>> 057e98b6

    return result


<<<<<<< HEAD
def exec_sed_doc(doc: SedDocument | str, working_dir: str, base_out_path: str, rel_out_path: str = None,
                 apply_xml_model_changes: bool = True, log: SedDocumentLog = None, indent: int = 0,
                 pretty_print_modified_xml_models: bool = False,
                 log_level: StandardOutputErrorCapturerLevel = StandardOutputErrorCapturerLevel.c,
                 config: Config = None):
=======
def exec_sed_doc(doc: Union[SedDocument, str], working_dir: str, base_out_path: str, rel_out_path: Optional[str] = None, 
                 apply_xml_model_changes: bool = True, log: Optional[SedDocumentLog] = None, 
                 indent: int = 0, pretty_print_modified_xml_models: bool = False, 
                 log_level: Optional[StandardOutputErrorCapturerLevel]=DEFAULT_STDOUT_LEVEL,
                 config: Optional[Config] = None) -> Tuple[ReportResults, SedDocumentLog]:
>>>>>>> 057e98b6
    """ Execute the tasks specified in a SED document and generate the specified outputs

    Args:
        doc (:obj:`SedDocument` or :obj:`str`): SED document or a path to SED-ML file which defines a SED document
        working_dir (:obj:`str`): working directory of the SED document (path relative to which models are located)
        base_out_path (:obj:`str`): path to store the outputs

            * CSV: directory in which to save outputs to files
              ``{base_out_path}/{rel_out_path}/{report.id}.csv``
            * HDF5: directory in which to save a single HDF5 file (``{base_out_path}/reports.h5``),
              with reports at keys ``{rel_out_path}/{report.id}`` within the HDF5 file

        rel_out_path (:obj:`str`, optional): path relative to :obj:`base_out_path` to store the outputs
        apply_xml_model_changes (:obj:`bool`, optional): if :obj:`True`, apply any model changes specified in the SED-ML file before
            calling :obj:`task_executer`.
        log (:obj:`SedDocumentLog`, optional): log of the document
        indent (:obj:`int`, optional): degree to indent status messages
        pretty_print_modified_xml_models (:obj:`bool`, optional): if :obj:`True`, pretty print modified XML models
        log_level (:obj:`StandardOutputErrorCapturerLevel`, optional): level at which to log output
        config (:obj:`Config`, optional): BioSimulators common configuration
        simulator_config (:obj:`SimulatorConfig`, optional): tellurium configuration

    Returns:
        :obj:`tuple`:

            * :obj:`ReportResults`: results of each report
            * :obj:`SedDocumentLog`: log of the document
    """
<<<<<<< HEAD
    return bsu_exec.exec_sed_doc(exec_sed_task, doc, working_dir, base_out_path,
                                 rel_out_path=rel_out_path,
                                 apply_xml_model_changes=apply_xml_model_changes,
                                 log=log,
                                 indent=indent,
                                 pretty_print_modified_xml_models=pretty_print_modified_xml_models,
                                 log_level=log_level,
                                 config=config)


def exec_sed_task(task: Task, variables: list[Variable], preprocessed_task: data_model.BasicoInitialization = None,
                  log: TaskLog = None, config: Config = None):
=======
    return base_exec_sed_doc(exec_sed_task, doc, working_dir, base_out_path,
                             rel_out_path=rel_out_path,
                             apply_xml_model_changes=apply_xml_model_changes,
                             log=log,
                             indent=indent,
                             pretty_print_modified_xml_models=pretty_print_modified_xml_models,
                             log_level=log_level,
                             config=config)


def exec_sed_task(task: Task, variables: List[Variable], preprocessed_task: Optional[Dict] = None, 
                  log: Optional[TaskLog] = None, config: Optional[Config] = None) -> Tuple[VariableResults, TaskLog]:
>>>>>>> 057e98b6
    ''' Execute a task and save its results

    Args:
        task (:obj:`Task`): task
        variables (:obj:`list` of :obj:`Variable`): variables that should be recorded
        preprocessed_task (:obj:`dict`, optional): preprocessed information about the task, including possible
            model changes and variables. This can be used to avoid repeatedly executing the same initialization
            for repeated calls to this method.
        log (:obj:`TaskLog`, optional): log for the task
        config (:obj:`Config`, optional): BioSimulators common configuration

    Returns:
        :obj:`tuple`:

            :obj:`VariableResults`: results of variables
            :obj:`TaskLog`: log

    Raises:
        :obj:`ValueError`: if the task or an aspect of the task is not valid, or the requested output variables
            could not be recorded
        :obj:`NotImplementedError`: if the task is not of a supported type or involves an unsupported feature
    '''
<<<<<<< HEAD
    config: Config = config or bsu_config.get_config()

    if config.LOG and not log:
        log: TaskLog = TaskLog()

    if preprocessed_task is None:
        preprocessed_task = preprocess_sed_task(task, variables, config)

    # Continued Initialization: Give preprocessed task the new task
    preprocessed_task.configure_simulation_settings(task.simulation)

    # Penultimate Initialization: Apply parameter overrides to model
    _apply_model_changes(task.model, preprocessed_task.algorithm)

    # Final Initialization: Process model changes
    _load_algorithm_parameters(task.simulation, preprocessed_task.algorithm, config)

    # prepare task
    basico.set_task_settings(basico.T.TIME_COURSE, preprocessed_task.get_simulation_configuration())

    # temporary work around for issue with 0.0 duration tasks
    basico_task_settings = basico.get_task_settings(basico.T.TIME_COURSE)

    # Execute Simulation
    data: pandas.DataFrame = basico.run_time_course_with_output(**(preprocessed_task.get_run_configuration()))
=======
    
    config = config or get_config() # noqa python:S3776
    
    if not log and config.LOG: # noqa python:S3776
        log = TaskLog() # noqa python:S3776
    
    if not preprocessed_task: # noqa python:S3776
        preprocessed_task = preprocess_sed_task(task, variables, config=config) # noqa python:S3776

    model = task.model
    sim = task.simulation
    
    # initialize COPASI task
    copasi_model = preprocessed_task['model']['model']

    # modify model
    if model.changes: # noqa python:S3776
        raise_errors_warnings(validation.validate_model_change_types(model.changes, (ModelAttributeChange,)),
                              error_summary='Changes for model `{}` are not supported.'.format(model.id))
        model_change_obj_map = preprocessed_task['model']['model_change_obj_map']
        changed_objects = COPASI.ObjectStdVector()
        for change in model.changes: # noqa python:S3776
            model_obj_set_func, ref = model_change_obj_map[change.target]
            new_value = float(change.new_value)
            model_obj_set_func(new_value)
            changed_objects.push_back(ref)

        copasi_model.compileIfNecessary()
        copasi_model.updateInitialValues(changed_objects)

    # initialize simulation
    copasi_model.setInitialTime(sim.initial_time)
    copasi_model.forceCompile()

    copasi_task = preprocessed_task['task']
    copasi_problem = copasi_task.getProblem()
    copasi_problem.setOutputStartTime(sim.output_start_time)
    copasi_problem.setDuration(sim.output_end_time - sim.initial_time)
    if sim.output_end_time == sim.output_start_time: # noqa python:S3776
        if sim.output_start_time == sim.initial_time: # noqa python:S3776
            step_number = sim.number_of_points
        else: # noqa python:S3776
            raise NotImplementedError('Output end time must be greater than the output start time.')
    else: # noqa python:S3776
        step_number = (
            sim.number_of_points
            * (
                (sim.output_end_time - sim.initial_time)
                / (sim.output_end_time - sim.output_start_time)
            )
        )
    if step_number != math.floor(step_number):
        raise NotImplementedError('Time course must specify an integer number of time points')
    else: # noqa python:S3776
        step_number = int(step_number)
    copasi_problem.setStepNumber(step_number)

    # setup data handler
    copasi_data_handler = COPASI.CDataHandler()
    variable_common_name_map = preprocessed_task['model']['variable_common_name_map']
    for variable in variables: # noqa python:S3776
        common_name = variable_common_name_map[(variable.target, variable.symbol)]
        copasi_data_handler.addDuringName(common_name)
    if not copasi_task.initializeRawWithOutputHandler(COPASI.CCopasiTask.OUTPUT_DURING, copasi_data_handler): # noqa python:S3776
        raise RuntimeError("Output handler could not be initialized:\n\n  {}".format(
            get_copasi_error_message(sim.algorithm.kisao_id).replace('\n', "\n  ")))

    # Execute simulation
    result = copasi_task.processRaw(True)
    warning_details = copasi_task.getProcessWarning()
    if warning_details: # noqa python:S3776
        alg_kisao_id = preprocessed_task['simulation']['algorithm_kisao_id']
        warn(get_copasi_error_message(alg_kisao_id, warning_details), BioSimulatorsWarning)
    if not result: # noqa python:S3776
        alg_kisao_id = preprocessed_task['simulation']['algorithm_kisao_id']
        error_details = copasi_task.getProcessError()
        raise RuntimeError(get_copasi_error_message(alg_kisao_id, error_details))

    # collect simulation predictions
    number_of_recorded_points = copasi_data_handler.getNumRowsDuring()

    if ( # noqa python:S3776
        variables
        and number_of_recorded_points != (sim.number_of_points + 1) # noqa python:S3776
        and (sim.output_end_time != sim.output_start_time or sim.output_start_time != sim.initial_time) # noqa python:S3776
    ):
        raise RuntimeError('Simulation produced {} rather than {} time points'.format(
            number_of_recorded_points, sim.number_of_points)
        )  # pragma: no cover # unreachable because COPASI produces the correct number of outputs

    variable_results = VariableResults()
    for variable in variables: # noqa python:S3776
        variable_results[variable.id] = numpy.full((number_of_recorded_points,), numpy.nan)

    for i_step in range(number_of_recorded_points): # noqa python:S3776
        step_values = copasi_data_handler.getNthRow(i_step)
        for variable, value in zip(variables, step_values): # noqa python:S3776
            variable_results[variable.id][i_step] = value

    if sim.output_end_time == sim.output_start_time and sim.output_start_time == sim.initial_time: # noqa python:S3776
        for variable in variables: # noqa python:S3776
            variable_results[variable.id] = numpy.concatenate((
                variable_results[variable.id][0:1],
                numpy.full((sim.number_of_points,), variable_results[variable.id][1]),
            ))
>>>>>>> 057e98b6

    # Process output 'data'
    actual_output_length, _ = data.shape
    variable_results = VariableResults()
    offset = preprocessed_task.init_time_offset

    for variable in variables:
        data_target = preprocessed_task.get_copasi_name(variable)
        series: pandas.Series = data.loc[:, data_target]
        if basico_task_settings["problem"]["Duration"] > 0.0:
            variable_results[variable.id] = numpy.full(actual_output_length, numpy.nan)
            for index, value in enumerate(series):
                variable_results[variable.id][index] = value if data_target != "Time" else value + offset
        else:
            value = series.get(0) if data_target != "Time" else series.get(0) + offset
            sedml_utc_sim: UniformTimeCourseSimulation = task.simulation
            variable_results[variable.id] = numpy.full(sedml_utc_sim.number_of_steps + 1, value)

    # log action
<<<<<<< HEAD
    if config.LOG:
        log.algorithm = preprocessed_task.get_kisao_id_for_kisao_algorithm()
=======
    if config.LOG: # noqa python:S3776
        log.algorithm = preprocessed_task['simulation']['algorithm_kisao_id']
>>>>>>> 057e98b6
        log.simulator_details = {
            'methodName': preprocessed_task.get_copasi_algorithm_id(),
            'parameters': None,
        }

    # return results and log
    return variable_results, log


<<<<<<< HEAD
def get_copasi_error_message(sim: Simulation, details=None):
=======
def get_copasi_error_message(algorithm_kisao_id: str, details: Optional[str] = None) -> str:
>>>>>>> 057e98b6
    """ Get an error message from COPASI

    Args:
        sim (:obj:`Simulation`): KiSAO id of algorithm of failed simulation
        details (:obj:`str`, optional): details of of error

    Returns:
        :obj:`str`: COPASI error message
    """
<<<<<<< HEAD
    error_msg = f"Simulation with name {sim.name}(id='{sim.id}')"
    if not details:
=======
    error_msg = 'Simulation with algorithm {} ({}) failed'.format(
        algorithm_kisao_id, KISAO_ALGORITHMS_MAP.get(algorithm_kisao_id, {}).get('name', 'N/A'))
    if not details: # noqa python:S3776
>>>>>>> 057e98b6
        details = COPASI.CCopasiMessage.getLastMessage().getText()
    if details: # noqa python:S3776
        details = '\n'.join(line[min(2, len(line)):] for line in details.split('\n')
                            if not (line.startswith('>') and line.endswith('<')))
        error_msg += ':\n\n  ' + details.replace('\n', '\n  ')
    return error_msg


<<<<<<< HEAD
def preprocess_sed_task(task: Task, variables: list[Variable],
                        config: Config = None) -> data_model.BasicoInitialization:
=======
def preprocess_sed_task(task:Task, variables:List[Variable], config:Optional[Config] = None) -> Dict:
>>>>>>> 057e98b6
    """ Preprocess a SED task, including its possible model changes and variables. This is useful for avoiding
    repeatedly initializing tasks on repeated calls of :obj:`exec_sed_task`.

    Args:
        task (:obj:`Task`): task
        variables (:obj:`list` of :obj:`Variable`): variables that should be recorded
        config (:obj:`Config`, optional): BioSimulators common configuration

    Returns:
        :obj:`BasicoInitialization`: prepared information about the task
    """
<<<<<<< HEAD
    config: Config = config or bsu_config.get_config()
=======
    config = config or get_config() # noqa python:S3776
>>>>>>> 057e98b6

    # Get model and simulation
    model: Model = task.model
    sim: Simulation = task.simulation

<<<<<<< HEAD
    # Validate provided simulation description
    if config.VALIDATE_SEDML:
        _validate_sedml(task, model, sim, variables)
=======
    if config.VALIDATE_SEDML: # noqa python:S3776
        raise_errors_warnings(validation.validate_task(task),
                              error_summary='Task `{}` is invalid.'.format(task.id))
        raise_errors_warnings(validation.validate_model_language(model.language, ModelLanguage.SBML),
                              error_summary='Language for model `{}` is not supported.'.format(model.id))
        raise_errors_warnings(validation.validate_model_change_types(model.changes, (ModelAttributeChange,)),
                              error_summary='Changes for model `{}` are not supported.'.format(model.id))
        raise_errors_warnings(*validation.validate_model_changes(model),
                              error_summary='Changes for model `{}` are invalid.'.format(model.id))
        raise_errors_warnings(validation.validate_simulation_type(sim, (UniformTimeCourseSimulation, )),
                              error_summary='{} `{}` is not supported.'.format(sim.__class__.__name__, sim.id))
        raise_errors_warnings(*validation.validate_simulation(sim),
                              error_summary='Simulation `{}` is invalid.'.format(sim.id))
        raise_errors_warnings(*validation.validate_data_generator_variables(variables),
                              error_summary='Data generator variables for task `{}` are invalid.'.format(task.id))
>>>>>>> 057e98b6

    model_change_error_message = f'Changes for model `{model.id}` are not supported.'
    model_etree = lxml.etree.parse(model.source)
    validation.validate_target_xpaths(model.changes, model_etree, attr='id')
    validation.validate_target_xpaths(variables, model_etree, attr='id')
    raise_errors_warnings(validation.validate_model_change_types(model.changes, (ModelAttributeChange,)),
                          error_summary=model_change_error_message)

    if config.VALIDATE_SEDML_MODELS: # noqa python:S3776
        raise_errors_warnings(*validation.validate_model(model, [], working_dir='.'),
<<<<<<< HEAD
                              error_summary=f'Model `{model.id}` is invalid.',
                              warning_summary=f'Model `{model.id}` may be invalid.')

    # Confirm UTC Simulation
    if not isinstance(sim, UniformTimeCourseSimulation):
        raise ValueError("BioSimulators-COPASI can only handle UTC Simulations in this API for the time being")
    utc_sim: UniformTimeCourseSimulation = sim

    # instantiate model
    basico_data_model: COPASI.CDataModel
    try:
        basico_data_model = basico.load_model(model.source)
    except COPASI.CCopasiException as e:
        raise ValueError(f"SBML '{model.source}' could not be imported into COPASI;\n\t", e)

    # process solution algorithm
    has_events: bool = basico_data_model.getModel().getNumEvents() >= 1
    copasi_algorithm = utils.get_algorithm(utc_sim.algorithm.kisao_id, has_events, config=config)

    # Create and return preprocessed simulation settings
    preprocessed_info = data_model.BasicoInitialization(copasi_algorithm, variables, has_events)
    return preprocessed_info


def _get_copasi_fixed_archive(archive_filename: bytes | str):
    temp_archive_file: int
    temp_archive_filename: bytes

    temp_archive_file, temp_archive_filename = tempfile.mkstemp()
    os.close(temp_archive_file)
    utils.fix_copasi_generated_combine_archive(archive_filename, temp_archive_filename)
    return temp_archive_filename


def _validate_sedml(task: Task, model: Model, sim: Simulation, variables: list[Variable]):
    # Prepare error messages
    invalid_task: str = f'Task `{task.id}` is invalid.'
    invalid_model_lang: str = f'Language for model `{model.id}` is not supported.'
    invalid_model_changes: str = f'Changes for model `{model.id}` are not supported.'
    invalid_sim_type: str = f'{sim.__class__.__name__,} `{sim.id}` is not supported.'
    invalid_sim: str = 'Simulation `{sim.id}` is invalid.'
    invalid_data_gen: str = f'Data generator variables for task `{task.id}` are invalid.'

    # run validations
    task_errors = validation.validate_task(task)
    model_lang_errors = validation.validate_model_language(model.language, ModelLanguage.SBML)
    model_change_type_errors = validation.validate_model_change_types(model.changes, (ModelAttributeChange,))
    simulation_type_errors = validation.validate_simulation_type(sim, (UniformTimeCourseSimulation,))
    model_change_errors_list = validation.validate_model_changes(model)
    simulation_errors_list = validation.validate_simulation(sim)
    data_generator_errors_list = validation.validate_data_generator_variables(variables)

    # pass results to raise errors and warnings method
    bsu_util_core.raise_errors_warnings(task_errors, error_summary=invalid_task)
    bsu_util_core.raise_errors_warnings(model_lang_errors, error_summary=invalid_model_lang)
    bsu_util_core.raise_errors_warnings(model_change_type_errors, error_summary=invalid_model_changes)
    bsu_util_core.raise_errors_warnings(*model_change_errors_list, error_summary=invalid_model_changes)
    bsu_util_core.raise_errors_warnings(simulation_type_errors, error_summary=invalid_sim_type)
    bsu_util_core.raise_errors_warnings(*simulation_errors_list, error_summary=invalid_sim)
    bsu_util_core.raise_errors_warnings(*data_generator_errors_list, error_summary=invalid_data_gen)


def _apply_model_changes(sedml_model: Model, copasi_algorithm: utils.CopasiAlgorithm) \
        -> tuple[list[ModelAttributeChange], list[ModelChange]]:
    legal_changes: list[ModelAttributeChange] = []
    illegal_changes: list[ModelChange] = []

    # If there's no changes, get out of here
    if not sedml_model.changes:
        return legal_changes, illegal_changes

    # check if there's anything but ChangeAttribute type changes
    change: ModelChange
    for change in sedml_model.changes:
        legal_changes.append(change) if isinstance(change, ModelAttributeChange) else illegal_changes.append(change)
    pseudo_variable_map = {change: Variable(change.id, change.name, change.target, change.target_namespaces)
                           for change in legal_changes}
    variable_to_target_sbml_id = data_model.CopasiMappings.map_sedml_to_sbml_ids(list(pseudo_variable_map.values()))
    change_to_sbml_id_map = {change: variable_to_target_sbml_id[pseudo_variable_map[change]]
                             for change in legal_changes}
    units = copasi_algorithm.get_unit_set()
    model_change: ModelAttributeChange
    for model_change in change_to_sbml_id_map.keys():
        sbml_id = change_to_sbml_id_map[model_change]
        metabolite = basico.get_species(sbml_id=sbml_id)
        metabolite = metabolite if metabolite is not None else basico.get_species(sbml_id)  # Pretend it's the name
        if metabolite is not None:
            metab_map = basico.as_dict(metabolite)
            if units == Units.continuous:
                basico.set_species(metab_map["name"], initial_concentration=model_change.new_value)
            else:
                basico.set_species(metab_map["name"], initial_particle_number=model_change.new_value)
            continue

        compartment = basico.get_compartments(sbml_id=sbml_id)
        if compartment is not None:
            compart_map = basico.as_dict(compartment)
            basico.set_compartment(compart_map["name"], initial_size=model_change.new_value)
            continue

        # reaction = basico.get_reactions(sbml_id=sbml_id)
        # if reaction is not None:
        #    basico.set_reaction(sbml_id=sbml_id, ???)
        #    continue

        illegal_changes.append(model_change)
        raise ValueError(f"Change [id='{model_change.id}', name='{model_change.name}', " +
                         f"target='{model_change.target}', value='{model_change.new_value}' is invalid!")

    return legal_changes, illegal_changes


def _load_algorithm_parameters(sim: Simulation, copasi_algorithm: utils.CopasiAlgorithm, config: Config = None):
    # Load the algorithm parameter changes specified by `simulation.algorithm_parameter_changes`
    algorithm_substitution_policy: AlgSubPolicy = bsu_sim_utils.get_algorithm_substitution_policy(config=config)
    requested_algorithm: Algorithm = sim.algorithm
    if copasi_algorithm.KISAO_ID != requested_algorithm.kisao_id:
        return

    unsupported_parameters, bad_parameters = utils.set_algorithm_parameter_values(copasi_algorithm,
                                                                                  requested_algorithm.changes)
    if len(unsupported_parameters) + len(bad_parameters) == 0:
        return  # No problems

    selected_sub_policy = ALGORITHM_SUBSTITUTION_POLICY_LEVELS[algorithm_substitution_policy]
    zero_substitution_policy = ALGORITHM_SUBSTITUTION_POLICY_LEVELS[AlgSubPolicy.NONE]
    # If we were asked for a "zero-tolerance" substitution policy, we need to raise an exception
    # Otherwise, just create some warnings

    for change in unsupported_parameters:
        parameter_str = f'Parameter `{change.kisao_id}`'
        if selected_sub_policy <= zero_substitution_policy:
            raise NotImplementedError(parameter_str + " is not supported\n", change)
        warn(parameter_str + " was ignored:\n", BioSimulatorsWarning)

    for change in bad_parameters:
        if selected_sub_policy == zero_substitution_policy:
            raise ValueError(f"'{change}' is not a valid change with a 'NONE' substitution policy.")
        warning_message = 'Invalid or unsupported value `{}` for algorithm parameter `{}` encountered:\n'
        warn(warning_message.format(change.new_value, change.kisao_id), BioSimulatorsWarning)

    return
=======
                              error_summary='Model `{}` is invalid.'.format(model.id),
                              warning_summary='Model `{}` may be invalid.'.format(model.id))

    # Read the SBML-encoded model located at `os.path.join(working_dir, model_filename)`
    copasi_data_model = COPASI.CRootContainer.addDatamodel()
    if not copasi_data_model.importSBML(model.source): # noqa python:S3776
        raise ValueError("`{}` could not be imported:\n\n  {}".format(
            model.source, get_copasi_error_message(sim.algorithm.kisao_id).replace('\n', "\n  ")))
    copasi_model = copasi_data_model.getModel() 

    # determine the algorithm to execute
    alg_kisao_id = sim.algorithm.kisao_id
    exec_alg_kisao_id, alg_copasi_id = get_algorithm_id(alg_kisao_id, events=copasi_model.getNumEvents() >= 1, config=config)

    # initialize COPASI task
    copasi_task = copasi_data_model.getTask('Time-Course')

    # Load the algorithm specified by `simulation.algorithm`
    if not copasi_task.setMethodType(alg_copasi_id): # noqa python:S3776
        raise RuntimeError('Unable to initialize function for {}'.format(exec_alg_kisao_id)
                           )  # pragma: no cover # unreachable because :obj:`get_algorithm_id` returns valid COPASI method ids
    copasi_method = copasi_task.getMethod()

    # Apply the algorithm parameter changes specified by `simulation.algorithm_parameter_changes`
    method_parameters = {}
    algorithm_substitution_policy = get_algorithm_substitution_policy(config=config)
    if exec_alg_kisao_id == alg_kisao_id: # noqa python:S3776
        for change in sim.algorithm.changes: # noqa python:S3776
            try:
                change_args = set_algorithm_parameter_value(exec_alg_kisao_id, copasi_method,
                                                            change.kisao_id, change.new_value)
                for key, val in change_args.items():
                    method_parameters[key] = val
            except NotImplementedError as exception: # noqa python:S3776
                if ( # noqa python:S3776
                    ALGORITHM_SUBSTITUTION_POLICY_LEVELS[algorithm_substitution_policy]
                    > ALGORITHM_SUBSTITUTION_POLICY_LEVELS[AlgorithmSubstitutionPolicy.NONE]
                ):
                    warn('Unsuported algorithm parameter `{}` was ignored:\n  {}'.format(
                        change.kisao_id, str(exception).replace('\n', '\n  ')),
                        BioSimulatorsWarning)
                else: # noqa python:S3776
                    raise
            except ValueError as exception: # noqa python:S3776
                if ( # noqa python:S3776
                    ALGORITHM_SUBSTITUTION_POLICY_LEVELS[algorithm_substitution_policy]
                    > ALGORITHM_SUBSTITUTION_POLICY_LEVELS[AlgorithmSubstitutionPolicy.NONE]
                ):
                    warn('Unsuported value `{}` for algorithm parameter `{}` was ignored:\n  {}'.format(
                        change.new_value, change.kisao_id, str(exception).replace('\n', '\n  ')),
                        BioSimulatorsWarning)
                else: # noqa python:S3776
                    raise

    # validate model changes
    model_change_obj_map = {}

    invalid_changes = []

    units = KISAO_ALGORITHMS_MAP[exec_alg_kisao_id]['default_units']
    for change in model.changes: # noqa python:S3776
        target_sbml_id = model_change_target_sbml_id_map[change.target]
        copasi_model_obj = get_copasi_model_object_by_sbml_id(copasi_model, target_sbml_id, units)
        if copasi_model_obj is None: # noqa python:S3776
            invalid_changes.append(change.target)
        else: # noqa python:S3776
            model_obj_parent = copasi_model_obj.getObjectParent()

            if isinstance(model_obj_parent, COPASI.CCompartment): # noqa python:S3776
                set_func = model_obj_parent.setInitialValue
                ref = model_obj_parent.getInitialValueReference()

            elif isinstance(model_obj_parent, COPASI.CModelValue): # noqa python:S3776
                set_func = model_obj_parent.setInitialValue
                ref = model_obj_parent.getInitialValueReference()

            elif isinstance(model_obj_parent, COPASI.CMetab): # noqa python:S3776
                if units == Units.discrete: # noqa python:S3776
                    set_func = model_obj_parent.setInitialValue
                    ref = model_obj_parent.getInitialValueReference()
                else: # noqa python:S3776
                    set_func = model_obj_parent.setInitialConcentration
                    ref = model_obj_parent.getInitialConcentrationReference()

            model_change_obj_map[change.target] = (set_func, ref)

    if invalid_changes: # noqa python:S3776
        raise ValueError(''.join([
            'The following change targets are invalid:\n  - {}\n\n'.format(
                '\n  - '.join(sorted(invalid_changes)),
            ),
            'Targets must have one of the following ids:\n  - {}'.format(
                '\n  - '.join(sorted(get_copasi_model_obj_sbml_ids(copasi_model))),
            ),
        ]))

    # set up observables of the task
    # due to a COPASI bug, :obj:`COPASI.CCopasiTask.initializeRawWithOutputHandler` must be called after
    # :obj:`COPASI.CCopasiTask.setMethodType`
    variable_common_name_map = {}

    invalid_symbols = []
    invalid_targets = []

    for variable in variables: # noqa python:S3776
        copasi_model_obj_common_name = None
        if variable.symbol: # noqa python:S3776
            if variable.symbol == Symbol.time.value: # noqa python:S3776
                copasi_model_obj_common_name = copasi_model.getValueReference().getCN().getString()
            else: # noqa python:S3776
                invalid_symbols.append(variable.symbol)

        else: # noqa python:S3776
            target_sbml_id = variable_target_sbml_id_map[variable.target]

            copasi_model_obj = get_copasi_model_object_by_sbml_id(copasi_model, target_sbml_id,
                                                                  KISAO_ALGORITHMS_MAP[exec_alg_kisao_id]['default_units'])
            if copasi_model_obj is None: # noqa python:S3776
                invalid_targets.append(variable.target)
            else: # noqa python:S3776
                copasi_model_obj_common_name = copasi_model_obj.getCN().getString()

        if copasi_model_obj_common_name is not None: # noqa python:S3776
            variable_common_name_map[(variable.target, variable.symbol)] = COPASI.CRegisteredCommonName(copasi_model_obj_common_name)

    if invalid_symbols: # noqa python:S3776
        raise NotImplementedError("".join([
            "The following variable symbols are not supported:\n  - {}\n\n".format(
                '\n  - '.join(sorted(invalid_symbols)),
            ),
            "Symbols must be one of the following:\n  - {}".format(Symbol.time),
        ]))

    if invalid_targets: # noqa python:S3776
        raise ValueError(''.join([
            'The following variable targets cannot be recorded:\n  - {}\n\n'.format(
                '\n  - '.join(sorted(invalid_targets)),
            ),
            'Targets must have one of the following ids:\n  - {}'.format(
                '\n  - '.join(sorted(get_copasi_model_obj_sbml_ids(copasi_model))),
            ),
        ]))

    # Execute simulation
    copasi_task.setScheduled(True)

    copasi_problem = copasi_task.getProblem()
    copasi_problem.setTimeSeriesRequested(False)
    copasi_problem.setAutomaticStepSize(False)
    copasi_problem.setOutputEvent(False)

    # return preprocessed info
    return {
        'task': copasi_task,
        'model': {
            'model': copasi_model,
            'model_change_obj_map': model_change_obj_map,
            'variable_common_name_map': variable_common_name_map,
        },
        'simulation': {
            'algorithm_kisao_id': exec_alg_kisao_id,
            'algorithm_copasi_id': alg_copasi_id,
            'method_name': KISAO_ALGORITHMS_MAP[exec_alg_kisao_id]['id'],
            'method_parameters': method_parameters,
        },
    }


>>>>>>> 057e98b6
<|MERGE_RESOLUTION|>--- conflicted
+++ resolved
@@ -8,6 +8,9 @@
 """
 from __future__ import annotations
 
+from sys import platform
+from typing import Optional, Tuple, Union, List
+
 import biosimulators_utils.combine.exec as bsu_combine
 import biosimulators_utils.sedml.exec as bsu_exec
 import biosimulators_utils.config as bsu_config
@@ -18,37 +21,18 @@
 import biosimulators_copasi.data_model as data_model
 import biosimulators_copasi.utils as utils
 
-<<<<<<< HEAD
 from biosimulators_utils.config import get_config, Config  # noqa: F401
-from biosimulators_utils.log.data_model import TaskLog, StandardOutputErrorCapturerLevel, SedDocumentLog  # noqa: F401
+from biosimulators_utils.log.data_model import TaskLog, StandardOutputErrorCapturerLevel, SedDocumentLog, \
+    CombineArchiveLog  # noqa: F401
 from biosimulators_utils.viz.data_model import VizFormat  # noqa: F401
-from biosimulators_utils.report.data_model import ReportFormat, VariableResults, SedDocumentResults  # noqa: F401
+from biosimulators_utils.report.data_model import ReportFormat, VariableResults, SedDocumentResults, \
+    ReportResults  # noqa: F401
 from biosimulators_utils.sedml.data_model import \
     Algorithm, Task, Model, Simulation, ModelLanguage, ModelChange, ModelAttributeChange, \
     UniformTimeCourseSimulation, Variable, SedDocument  # noqa: F401
-=======
-
-import lxml
-import math
-import numpy
-import os
-import tempfile
-import platform 
-from typing import Dict, List, Tuple, Union, Optional  
-import COPASI
-from kisao.data_model import AlgorithmSubstitutionPolicy, ALGORITHM_SUBSTITUTION_POLICY_LEVELS
-from biosimulators_utils.combine.exec import exec_sedml_docs_in_archive
-from biosimulators_utils.config import get_config, Config  # noqa: F401
-from biosimulators_utils.log.data_model import CombineArchiveLog, TaskLog, StandardOutputErrorCapturerLevel, SedDocumentLog  # noqa: F401  
-from biosimulators_utils.viz.data_model import VizFormat  # noqa: F401
-from biosimulators_utils.report.data_model import ReportFormat, VariableResults, SedDocumentResults, ReportResults  # noqa: F401   
-from biosimulators_utils.sedml.data_model import (Task, ModelLanguage, ModelAttributeChange, UniformTimeCourseSimulation,  # noqa: F401
-                                                  Variable, Symbol, SedDocument)
->>>>>>> 057e98b6
 from biosimulators_utils.sedml import validation
 from biosimulators_utils.utils.core import raise_errors_warnings
 from biosimulators_utils.warnings import warn, BioSimulatorsWarning
-<<<<<<< HEAD
 from kisao.data_model import AlgorithmSubstitutionPolicy as AlgSubPolicy, ALGORITHM_SUBSTITUTION_POLICY_LEVELS
 from biosimulators_copasi.data_model import Units
 
@@ -58,13 +42,6 @@
 import numpy
 import os
 import tempfile
-=======
-from biosimulators_copasi.data_model import KISAO_ALGORITHMS_MAP, Units
-from biosimulators_copasi.utils import (get_algorithm_id, set_algorithm_parameter_value,
-                    get_copasi_model_object_by_sbml_id, get_copasi_model_obj_sbml_ids,
-                    fix_copasi_generated_combine_archive as fix_copasi_generated_combine_archive_func)
-
->>>>>>> 057e98b6
 
 __all__ = ['get_simulator_version', 'exec_sedml_docs_in_combine_archive', 'exec_sed_doc',
            'exec_sed_task', 'preprocess_sed_task']
@@ -81,17 +58,14 @@
     return basico.__version__
 
 
-<<<<<<< HEAD
-def exec_sedml_docs_in_combine_archive(archive_filename: str, out_dir: str, config: Config = None,
-                                       should_fix_copasi_generated_combine_archive: bool = None) -> tuple:
-=======
+
 CURRENT_PLATFORM = platform.system()
 DEFAULT_STDOUT_LEVEL = StandardOutputErrorCapturerLevel.python if "Darwin" in CURRENT_PLATFORM else StandardOutputErrorCapturerLevel.c  # noqa python:S3776
 
 
 def exec_sedml_docs_in_combine_archive(archive_filename: str, out_dir: str, config: Optional[Config] = None,
-                                       fix_copasi_generated_combine_archive: Optional[bool] = None) -> Tuple[SedDocumentResults, CombineArchiveLog]:
->>>>>>> 057e98b6
+                                       fix_copasi_generated_combine_archive: Optional[bool] = None) -> \
+        Tuple[SedDocumentResults, CombineArchiveLog]:
     """ Execute the SED tasks defined in a COMBINE/OMEX archive and save the outputs
 
     Args:
@@ -113,52 +87,27 @@
             * :obj:`SedDocumentResults`: results
             * :obj:`CombineArchiveLog`: log
     """
-<<<<<<< HEAD
-    if should_fix_copasi_generated_combine_archive is None:
+    if fix_copasi_generated_combine_archive is None:
         should_fix_copasi_generated_combine_archive = os.getenv('FIX_COPASI_GENERATED_COMBINE_ARCHIVE',
                                                                 '0').lower() in ['1', 'true']
 
-    if should_fix_copasi_generated_combine_archive:
+    if fix_copasi_generated_combine_archive:
         archive_filename = _get_copasi_fixed_archive(archive_filename)
 
     result = bsu_combine.exec_sedml_docs_in_archive(exec_sed_doc, archive_filename, out_dir,
                                                     apply_xml_model_changes=True, config=config)
 
-    if should_fix_copasi_generated_combine_archive:
+    if fix_copasi_generated_combine_archive:
         os.remove(archive_filename)
-=======
-    if fix_copasi_generated_combine_archive is None: # noqa python:S3776
-        fix_copasi_generated_combine_archive = os.getenv('FIX_COPASI_GENERATED_COMBINE_ARCHIVE', '0').lower() in ['1', 'true'] # noqa python:S3776
-
-    if fix_copasi_generated_combine_archive: # noqa python:S3776
-        temp_archive_file, temp_archive_filename = tempfile.mkstemp()
-        os.close(temp_archive_file)
-        fix_copasi_generated_combine_archive_func(archive_filename, temp_archive_filename)
-        archive_filename = temp_archive_filename
-
-    result = exec_sedml_docs_in_archive(exec_sed_doc, archive_filename, out_dir,
-                                        apply_xml_model_changes=True,
-                                        config=config)
-    if fix_copasi_generated_combine_archive: # noqa python:S3776
-        os.remove(temp_archive_filename)
->>>>>>> 057e98b6
 
     return result
 
 
-<<<<<<< HEAD
-def exec_sed_doc(doc: SedDocument | str, working_dir: str, base_out_path: str, rel_out_path: str = None,
-                 apply_xml_model_changes: bool = True, log: SedDocumentLog = None, indent: int = 0,
-                 pretty_print_modified_xml_models: bool = False,
-                 log_level: StandardOutputErrorCapturerLevel = StandardOutputErrorCapturerLevel.c,
-                 config: Config = None):
-=======
-def exec_sed_doc(doc: Union[SedDocument, str], working_dir: str, base_out_path: str, rel_out_path: Optional[str] = None, 
-                 apply_xml_model_changes: bool = True, log: Optional[SedDocumentLog] = None, 
-                 indent: int = 0, pretty_print_modified_xml_models: bool = False, 
+def exec_sed_doc(doc: Union[SedDocument, str], working_dir: str, base_out_path: str, rel_out_path: Optional[str] = None,
+                 apply_xml_model_changes: bool = True, log: Optional[SedDocumentLog] = None,
+                 indent: int = 0, pretty_print_modified_xml_models: bool = False,
                  log_level: Optional[StandardOutputErrorCapturerLevel]=DEFAULT_STDOUT_LEVEL,
                  config: Optional[Config] = None) -> Tuple[ReportResults, SedDocumentLog]:
->>>>>>> 057e98b6
     """ Execute the tasks specified in a SED document and generate the specified outputs
 
     Args:
@@ -187,7 +136,6 @@
             * :obj:`ReportResults`: results of each report
             * :obj:`SedDocumentLog`: log of the document
     """
-<<<<<<< HEAD
     return bsu_exec.exec_sed_doc(exec_sed_task, doc, working_dir, base_out_path,
                                  rel_out_path=rel_out_path,
                                  apply_xml_model_changes=apply_xml_model_changes,
@@ -198,22 +146,8 @@
                                  config=config)
 
 
-def exec_sed_task(task: Task, variables: list[Variable], preprocessed_task: data_model.BasicoInitialization = None,
-                  log: TaskLog = None, config: Config = None):
-=======
-    return base_exec_sed_doc(exec_sed_task, doc, working_dir, base_out_path,
-                             rel_out_path=rel_out_path,
-                             apply_xml_model_changes=apply_xml_model_changes,
-                             log=log,
-                             indent=indent,
-                             pretty_print_modified_xml_models=pretty_print_modified_xml_models,
-                             log_level=log_level,
-                             config=config)
-
-
-def exec_sed_task(task: Task, variables: List[Variable], preprocessed_task: Optional[Dict] = None, 
+def exec_sed_task(task: Task, variables: List[Variable], preprocessed_task: Optional[Dict] = None,
                   log: Optional[TaskLog] = None, config: Optional[Config] = None) -> Tuple[VariableResults, TaskLog]:
->>>>>>> 057e98b6
     ''' Execute a task and save its results
 
     Args:
@@ -236,7 +170,6 @@
             could not be recorded
         :obj:`NotImplementedError`: if the task is not of a supported type or involves an unsupported feature
     '''
-<<<<<<< HEAD
     config: Config = config or bsu_config.get_config()
 
     if config.LOG and not log:
@@ -262,113 +195,6 @@
 
     # Execute Simulation
     data: pandas.DataFrame = basico.run_time_course_with_output(**(preprocessed_task.get_run_configuration()))
-=======
-    
-    config = config or get_config() # noqa python:S3776
-    
-    if not log and config.LOG: # noqa python:S3776
-        log = TaskLog() # noqa python:S3776
-    
-    if not preprocessed_task: # noqa python:S3776
-        preprocessed_task = preprocess_sed_task(task, variables, config=config) # noqa python:S3776
-
-    model = task.model
-    sim = task.simulation
-    
-    # initialize COPASI task
-    copasi_model = preprocessed_task['model']['model']
-
-    # modify model
-    if model.changes: # noqa python:S3776
-        raise_errors_warnings(validation.validate_model_change_types(model.changes, (ModelAttributeChange,)),
-                              error_summary='Changes for model `{}` are not supported.'.format(model.id))
-        model_change_obj_map = preprocessed_task['model']['model_change_obj_map']
-        changed_objects = COPASI.ObjectStdVector()
-        for change in model.changes: # noqa python:S3776
-            model_obj_set_func, ref = model_change_obj_map[change.target]
-            new_value = float(change.new_value)
-            model_obj_set_func(new_value)
-            changed_objects.push_back(ref)
-
-        copasi_model.compileIfNecessary()
-        copasi_model.updateInitialValues(changed_objects)
-
-    # initialize simulation
-    copasi_model.setInitialTime(sim.initial_time)
-    copasi_model.forceCompile()
-
-    copasi_task = preprocessed_task['task']
-    copasi_problem = copasi_task.getProblem()
-    copasi_problem.setOutputStartTime(sim.output_start_time)
-    copasi_problem.setDuration(sim.output_end_time - sim.initial_time)
-    if sim.output_end_time == sim.output_start_time: # noqa python:S3776
-        if sim.output_start_time == sim.initial_time: # noqa python:S3776
-            step_number = sim.number_of_points
-        else: # noqa python:S3776
-            raise NotImplementedError('Output end time must be greater than the output start time.')
-    else: # noqa python:S3776
-        step_number = (
-            sim.number_of_points
-            * (
-                (sim.output_end_time - sim.initial_time)
-                / (sim.output_end_time - sim.output_start_time)
-            )
-        )
-    if step_number != math.floor(step_number):
-        raise NotImplementedError('Time course must specify an integer number of time points')
-    else: # noqa python:S3776
-        step_number = int(step_number)
-    copasi_problem.setStepNumber(step_number)
-
-    # setup data handler
-    copasi_data_handler = COPASI.CDataHandler()
-    variable_common_name_map = preprocessed_task['model']['variable_common_name_map']
-    for variable in variables: # noqa python:S3776
-        common_name = variable_common_name_map[(variable.target, variable.symbol)]
-        copasi_data_handler.addDuringName(common_name)
-    if not copasi_task.initializeRawWithOutputHandler(COPASI.CCopasiTask.OUTPUT_DURING, copasi_data_handler): # noqa python:S3776
-        raise RuntimeError("Output handler could not be initialized:\n\n  {}".format(
-            get_copasi_error_message(sim.algorithm.kisao_id).replace('\n', "\n  ")))
-
-    # Execute simulation
-    result = copasi_task.processRaw(True)
-    warning_details = copasi_task.getProcessWarning()
-    if warning_details: # noqa python:S3776
-        alg_kisao_id = preprocessed_task['simulation']['algorithm_kisao_id']
-        warn(get_copasi_error_message(alg_kisao_id, warning_details), BioSimulatorsWarning)
-    if not result: # noqa python:S3776
-        alg_kisao_id = preprocessed_task['simulation']['algorithm_kisao_id']
-        error_details = copasi_task.getProcessError()
-        raise RuntimeError(get_copasi_error_message(alg_kisao_id, error_details))
-
-    # collect simulation predictions
-    number_of_recorded_points = copasi_data_handler.getNumRowsDuring()
-
-    if ( # noqa python:S3776
-        variables
-        and number_of_recorded_points != (sim.number_of_points + 1) # noqa python:S3776
-        and (sim.output_end_time != sim.output_start_time or sim.output_start_time != sim.initial_time) # noqa python:S3776
-    ):
-        raise RuntimeError('Simulation produced {} rather than {} time points'.format(
-            number_of_recorded_points, sim.number_of_points)
-        )  # pragma: no cover # unreachable because COPASI produces the correct number of outputs
-
-    variable_results = VariableResults()
-    for variable in variables: # noqa python:S3776
-        variable_results[variable.id] = numpy.full((number_of_recorded_points,), numpy.nan)
-
-    for i_step in range(number_of_recorded_points): # noqa python:S3776
-        step_values = copasi_data_handler.getNthRow(i_step)
-        for variable, value in zip(variables, step_values): # noqa python:S3776
-            variable_results[variable.id][i_step] = value
-
-    if sim.output_end_time == sim.output_start_time and sim.output_start_time == sim.initial_time: # noqa python:S3776
-        for variable in variables: # noqa python:S3776
-            variable_results[variable.id] = numpy.concatenate((
-                variable_results[variable.id][0:1],
-                numpy.full((sim.number_of_points,), variable_results[variable.id][1]),
-            ))
->>>>>>> 057e98b6
 
     # Process output 'data'
     actual_output_length, _ = data.shape
@@ -388,13 +214,8 @@
             variable_results[variable.id] = numpy.full(sedml_utc_sim.number_of_steps + 1, value)
 
     # log action
-<<<<<<< HEAD
     if config.LOG:
         log.algorithm = preprocessed_task.get_kisao_id_for_kisao_algorithm()
-=======
-    if config.LOG: # noqa python:S3776
-        log.algorithm = preprocessed_task['simulation']['algorithm_kisao_id']
->>>>>>> 057e98b6
         log.simulator_details = {
             'methodName': preprocessed_task.get_copasi_algorithm_id(),
             'parameters': None,
@@ -404,11 +225,7 @@
     return variable_results, log
 
 
-<<<<<<< HEAD
 def get_copasi_error_message(sim: Simulation, details=None):
-=======
-def get_copasi_error_message(algorithm_kisao_id: str, details: Optional[str] = None) -> str:
->>>>>>> 057e98b6
     """ Get an error message from COPASI
 
     Args:
@@ -418,28 +235,18 @@
     Returns:
         :obj:`str`: COPASI error message
     """
-<<<<<<< HEAD
     error_msg = f"Simulation with name {sim.name}(id='{sim.id}')"
     if not details:
-=======
-    error_msg = 'Simulation with algorithm {} ({}) failed'.format(
-        algorithm_kisao_id, KISAO_ALGORITHMS_MAP.get(algorithm_kisao_id, {}).get('name', 'N/A'))
-    if not details: # noqa python:S3776
->>>>>>> 057e98b6
         details = COPASI.CCopasiMessage.getLastMessage().getText()
-    if details: # noqa python:S3776
+    if details:
         details = '\n'.join(line[min(2, len(line)):] for line in details.split('\n')
                             if not (line.startswith('>') and line.endswith('<')))
         error_msg += ':\n\n  ' + details.replace('\n', '\n  ')
     return error_msg
 
 
-<<<<<<< HEAD
 def preprocess_sed_task(task: Task, variables: list[Variable],
                         config: Config = None) -> data_model.BasicoInitialization:
-=======
-def preprocess_sed_task(task:Task, variables:List[Variable], config:Optional[Config] = None) -> Dict:
->>>>>>> 057e98b6
     """ Preprocess a SED task, including its possible model changes and variables. This is useful for avoiding
     repeatedly initializing tasks on repeated calls of :obj:`exec_sed_task`.
 
@@ -451,37 +258,15 @@
     Returns:
         :obj:`BasicoInitialization`: prepared information about the task
     """
-<<<<<<< HEAD
     config: Config = config or bsu_config.get_config()
-=======
-    config = config or get_config() # noqa python:S3776
->>>>>>> 057e98b6
 
     # Get model and simulation
     model: Model = task.model
     sim: Simulation = task.simulation
 
-<<<<<<< HEAD
     # Validate provided simulation description
     if config.VALIDATE_SEDML:
         _validate_sedml(task, model, sim, variables)
-=======
-    if config.VALIDATE_SEDML: # noqa python:S3776
-        raise_errors_warnings(validation.validate_task(task),
-                              error_summary='Task `{}` is invalid.'.format(task.id))
-        raise_errors_warnings(validation.validate_model_language(model.language, ModelLanguage.SBML),
-                              error_summary='Language for model `{}` is not supported.'.format(model.id))
-        raise_errors_warnings(validation.validate_model_change_types(model.changes, (ModelAttributeChange,)),
-                              error_summary='Changes for model `{}` are not supported.'.format(model.id))
-        raise_errors_warnings(*validation.validate_model_changes(model),
-                              error_summary='Changes for model `{}` are invalid.'.format(model.id))
-        raise_errors_warnings(validation.validate_simulation_type(sim, (UniformTimeCourseSimulation, )),
-                              error_summary='{} `{}` is not supported.'.format(sim.__class__.__name__, sim.id))
-        raise_errors_warnings(*validation.validate_simulation(sim),
-                              error_summary='Simulation `{}` is invalid.'.format(sim.id))
-        raise_errors_warnings(*validation.validate_data_generator_variables(variables),
-                              error_summary='Data generator variables for task `{}` are invalid.'.format(task.id))
->>>>>>> 057e98b6
 
     model_change_error_message = f'Changes for model `{model.id}` are not supported.'
     model_etree = lxml.etree.parse(model.source)
@@ -490,9 +275,8 @@
     raise_errors_warnings(validation.validate_model_change_types(model.changes, (ModelAttributeChange,)),
                           error_summary=model_change_error_message)
 
-    if config.VALIDATE_SEDML_MODELS: # noqa python:S3776
+    if config.VALIDATE_SEDML_MODELS:
         raise_errors_warnings(*validation.validate_model(model, [], working_dir='.'),
-<<<<<<< HEAD
                               error_summary=f'Model `{model.id}` is invalid.',
                               warning_summary=f'Model `{model.id}` may be invalid.')
 
@@ -634,174 +418,4 @@
         warning_message = 'Invalid or unsupported value `{}` for algorithm parameter `{}` encountered:\n'
         warn(warning_message.format(change.new_value, change.kisao_id), BioSimulatorsWarning)
 
-    return
-=======
-                              error_summary='Model `{}` is invalid.'.format(model.id),
-                              warning_summary='Model `{}` may be invalid.'.format(model.id))
-
-    # Read the SBML-encoded model located at `os.path.join(working_dir, model_filename)`
-    copasi_data_model = COPASI.CRootContainer.addDatamodel()
-    if not copasi_data_model.importSBML(model.source): # noqa python:S3776
-        raise ValueError("`{}` could not be imported:\n\n  {}".format(
-            model.source, get_copasi_error_message(sim.algorithm.kisao_id).replace('\n', "\n  ")))
-    copasi_model = copasi_data_model.getModel() 
-
-    # determine the algorithm to execute
-    alg_kisao_id = sim.algorithm.kisao_id
-    exec_alg_kisao_id, alg_copasi_id = get_algorithm_id(alg_kisao_id, events=copasi_model.getNumEvents() >= 1, config=config)
-
-    # initialize COPASI task
-    copasi_task = copasi_data_model.getTask('Time-Course')
-
-    # Load the algorithm specified by `simulation.algorithm`
-    if not copasi_task.setMethodType(alg_copasi_id): # noqa python:S3776
-        raise RuntimeError('Unable to initialize function for {}'.format(exec_alg_kisao_id)
-                           )  # pragma: no cover # unreachable because :obj:`get_algorithm_id` returns valid COPASI method ids
-    copasi_method = copasi_task.getMethod()
-
-    # Apply the algorithm parameter changes specified by `simulation.algorithm_parameter_changes`
-    method_parameters = {}
-    algorithm_substitution_policy = get_algorithm_substitution_policy(config=config)
-    if exec_alg_kisao_id == alg_kisao_id: # noqa python:S3776
-        for change in sim.algorithm.changes: # noqa python:S3776
-            try:
-                change_args = set_algorithm_parameter_value(exec_alg_kisao_id, copasi_method,
-                                                            change.kisao_id, change.new_value)
-                for key, val in change_args.items():
-                    method_parameters[key] = val
-            except NotImplementedError as exception: # noqa python:S3776
-                if ( # noqa python:S3776
-                    ALGORITHM_SUBSTITUTION_POLICY_LEVELS[algorithm_substitution_policy]
-                    > ALGORITHM_SUBSTITUTION_POLICY_LEVELS[AlgorithmSubstitutionPolicy.NONE]
-                ):
-                    warn('Unsuported algorithm parameter `{}` was ignored:\n  {}'.format(
-                        change.kisao_id, str(exception).replace('\n', '\n  ')),
-                        BioSimulatorsWarning)
-                else: # noqa python:S3776
-                    raise
-            except ValueError as exception: # noqa python:S3776
-                if ( # noqa python:S3776
-                    ALGORITHM_SUBSTITUTION_POLICY_LEVELS[algorithm_substitution_policy]
-                    > ALGORITHM_SUBSTITUTION_POLICY_LEVELS[AlgorithmSubstitutionPolicy.NONE]
-                ):
-                    warn('Unsuported value `{}` for algorithm parameter `{}` was ignored:\n  {}'.format(
-                        change.new_value, change.kisao_id, str(exception).replace('\n', '\n  ')),
-                        BioSimulatorsWarning)
-                else: # noqa python:S3776
-                    raise
-
-    # validate model changes
-    model_change_obj_map = {}
-
-    invalid_changes = []
-
-    units = KISAO_ALGORITHMS_MAP[exec_alg_kisao_id]['default_units']
-    for change in model.changes: # noqa python:S3776
-        target_sbml_id = model_change_target_sbml_id_map[change.target]
-        copasi_model_obj = get_copasi_model_object_by_sbml_id(copasi_model, target_sbml_id, units)
-        if copasi_model_obj is None: # noqa python:S3776
-            invalid_changes.append(change.target)
-        else: # noqa python:S3776
-            model_obj_parent = copasi_model_obj.getObjectParent()
-
-            if isinstance(model_obj_parent, COPASI.CCompartment): # noqa python:S3776
-                set_func = model_obj_parent.setInitialValue
-                ref = model_obj_parent.getInitialValueReference()
-
-            elif isinstance(model_obj_parent, COPASI.CModelValue): # noqa python:S3776
-                set_func = model_obj_parent.setInitialValue
-                ref = model_obj_parent.getInitialValueReference()
-
-            elif isinstance(model_obj_parent, COPASI.CMetab): # noqa python:S3776
-                if units == Units.discrete: # noqa python:S3776
-                    set_func = model_obj_parent.setInitialValue
-                    ref = model_obj_parent.getInitialValueReference()
-                else: # noqa python:S3776
-                    set_func = model_obj_parent.setInitialConcentration
-                    ref = model_obj_parent.getInitialConcentrationReference()
-
-            model_change_obj_map[change.target] = (set_func, ref)
-
-    if invalid_changes: # noqa python:S3776
-        raise ValueError(''.join([
-            'The following change targets are invalid:\n  - {}\n\n'.format(
-                '\n  - '.join(sorted(invalid_changes)),
-            ),
-            'Targets must have one of the following ids:\n  - {}'.format(
-                '\n  - '.join(sorted(get_copasi_model_obj_sbml_ids(copasi_model))),
-            ),
-        ]))
-
-    # set up observables of the task
-    # due to a COPASI bug, :obj:`COPASI.CCopasiTask.initializeRawWithOutputHandler` must be called after
-    # :obj:`COPASI.CCopasiTask.setMethodType`
-    variable_common_name_map = {}
-
-    invalid_symbols = []
-    invalid_targets = []
-
-    for variable in variables: # noqa python:S3776
-        copasi_model_obj_common_name = None
-        if variable.symbol: # noqa python:S3776
-            if variable.symbol == Symbol.time.value: # noqa python:S3776
-                copasi_model_obj_common_name = copasi_model.getValueReference().getCN().getString()
-            else: # noqa python:S3776
-                invalid_symbols.append(variable.symbol)
-
-        else: # noqa python:S3776
-            target_sbml_id = variable_target_sbml_id_map[variable.target]
-
-            copasi_model_obj = get_copasi_model_object_by_sbml_id(copasi_model, target_sbml_id,
-                                                                  KISAO_ALGORITHMS_MAP[exec_alg_kisao_id]['default_units'])
-            if copasi_model_obj is None: # noqa python:S3776
-                invalid_targets.append(variable.target)
-            else: # noqa python:S3776
-                copasi_model_obj_common_name = copasi_model_obj.getCN().getString()
-
-        if copasi_model_obj_common_name is not None: # noqa python:S3776
-            variable_common_name_map[(variable.target, variable.symbol)] = COPASI.CRegisteredCommonName(copasi_model_obj_common_name)
-
-    if invalid_symbols: # noqa python:S3776
-        raise NotImplementedError("".join([
-            "The following variable symbols are not supported:\n  - {}\n\n".format(
-                '\n  - '.join(sorted(invalid_symbols)),
-            ),
-            "Symbols must be one of the following:\n  - {}".format(Symbol.time),
-        ]))
-
-    if invalid_targets: # noqa python:S3776
-        raise ValueError(''.join([
-            'The following variable targets cannot be recorded:\n  - {}\n\n'.format(
-                '\n  - '.join(sorted(invalid_targets)),
-            ),
-            'Targets must have one of the following ids:\n  - {}'.format(
-                '\n  - '.join(sorted(get_copasi_model_obj_sbml_ids(copasi_model))),
-            ),
-        ]))
-
-    # Execute simulation
-    copasi_task.setScheduled(True)
-
-    copasi_problem = copasi_task.getProblem()
-    copasi_problem.setTimeSeriesRequested(False)
-    copasi_problem.setAutomaticStepSize(False)
-    copasi_problem.setOutputEvent(False)
-
-    # return preprocessed info
-    return {
-        'task': copasi_task,
-        'model': {
-            'model': copasi_model,
-            'model_change_obj_map': model_change_obj_map,
-            'variable_common_name_map': variable_common_name_map,
-        },
-        'simulation': {
-            'algorithm_kisao_id': exec_alg_kisao_id,
-            'algorithm_copasi_id': alg_copasi_id,
-            'method_name': KISAO_ALGORITHMS_MAP[exec_alg_kisao_id]['id'],
-            'method_parameters': method_parameters,
-        },
-    }
-
-
->>>>>>> 057e98b6
+    return