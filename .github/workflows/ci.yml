name: Continuous integration

on:
  push:
  workflow_dispatch:
    inputs:
      simulatorVersion:
        description: New version of the underlying simulation tool (e.g., '1.5.6')
        required: true
  schedule:
    - cron: "0 0 * * *"

jobs:
  continuousIntegration:
    name: Update simulator version, lint, test, compile documentation, and release
    runs-on: ubuntu-latest
    outputs:
      mainBranch: ${{ steps.get-main-branch.outputs.mainBranch }}
      mainBranchRef: ${{ steps.get-main-branch.outputs.mainBranchRef }}
      mainBranchHeadRevision: ${{ steps.get-main-branch.outputs.mainBranchHeadRevision }}
      version: ${{ steps.get-version-number.outputs.version }}
      simulatorId: ${{ steps.get-docker-image-tag.outputs.simulatorId }}
      simulatorVersion: ${{ steps.get-docker-image-tag.outputs.simulatorVersion }}
      simulatorName: ${{ steps.get-docker-image-tag.outputs.simulatorName }}
      dockerImageBaseUrl: ${{ steps.get-docker-image-tag.outputs.dockerImageBaseUrl }}
      dockerRegistry: ${{ steps.get-docker-image-tag.outputs.dockerRegistry }}
      release: ${{ steps.determine-if-release-needed.outputs.release }}
      docsChanged: ${{ steps.commit-docs.outputs.docsChanged }}
    steps:
      - name: Clone repository
        run: |
          git clone https://${{ github.actor }}:${{ secrets.GITHUB_TOKEN }}@github.com/${{ github.repository }} .

      - id: get-main-branch
        name: Determine main branch
        run: |
          mainBranch=$(git symbolic-ref refs/remotes/origin/HEAD | cut -d '/' -f 4)
          mainBranchHeadRevision=$(git rev-parse refs/remotes/origin/${mainBranch})
          echo "::set-output name=mainBranch::$mainBranch"
          echo "::set-output name=mainBranchRef::refs/heads/$mainBranch"
          echo "::set-output name=mainBranchHeadRevision::$mainBranchHeadRevision"

      - name: Checkout ref
        run: |
          if [[ "${{ github.ref }}" =~ ^refs/heads/ ]]; then
            branch=$(echo "${{ github.ref }}" | cut -d'/' -f 3-)
            git checkout ${branch}
          else
            git checkout ${{ github.ref }}
          fi

      #############################################
      ## Install package and its dependencies
      #############################################
      - name: Install Python
        uses: actions/setup-python@v2
        with:
          python-version: '3.9'
          cache: "pip"

<<<<<<< HEAD
    #      - name: Setup pip cache
    #        uses: actions/cache@v2
    #        with:
    #          path: /opt/hostedtoolcache/Python
    #          key: ${{ runner.os }}-pip-${{ hashFiles('requirements.txt') }}-${{ hashFiles('requirements.optional.txt') }}
    #          restore-keys: |
    #            ${{ runner.os }}-pip-

      - name: Install pip and setuptools
        run: |
          python -m pip install pip==22.3.1
          python -m pip install --upgrade setuptools
=======
#      - name: Setup pip cache
#        uses: actions/cache@v2
#        with:
#          path: /opt/hostedtoolcache/Python
#          key: ${{ runner.os }}-pip-${{ hashFiles('requirements.txt') }}-${{ hashFiles('requirements.optional.txt') }}
#          restore-keys: |
#            ${{ runner.os }}-pip-

      - name: Install pip and setuptools
        run: |
          python -m pip install pip==23.0.0
          python -m pip install pip==23.0.0
>>>>>>> 9d12242e

      # install package
      - name: Install the package
        run: python -m pip install .[all]

      #############################################
      ## Update the version of the simulator
      #############################################
      - id: update-simulator-version
        name: Update the version of the simulator
        if: github.event_name == 'workflow_dispatch' || github.event_name == 'schedule'
        run: |
          if [ "${{ github.event_name }}" == "workflow_dispatch" ]; then
            simulatorVersion="${{ github.event.inputs.simulatorVersion }}"
          else
            python -m pip install -U python-copasi
            simulatorVersion=$(python -m pip show python-copasi | grep "Version: " | cut -d " " -f 2)
          fi

          simulatorSpecVersion=$(jq -r '.version' biosimulators.json)
          set +e
          dpkg --compare-versions "$simulatorVersion" ge "$simulatorSpecVersion"
          if [[ $? = 0 ]]; then
            simulatorVersionLatest="true"
          else
            simulatorVersionLatest="false"
          fi
          dpkg --compare-versions "$simulatorVersion" gt "$simulatorSpecVersion"
          if [[ $? = 0 ]]; then
            simulatorVersionNewer="true"
          else
            simulatorVersionNewer="false"
          fi
          set -e

          sudo apt-get update -y
          sudo apt-get install -y --no-install-recommends jq moreutils

          IMAGE_BASE_URL=$(jq -r '.image.url' biosimulators.json | cut -d : -f 1)
          jq ".version = \"${simulatorVersion}\"" biosimulators.json | sponge biosimulators.json
          jq ".image.url = \"${IMAGE_BASE_URL}:${simulatorVersion}\"" biosimulators.json | sponge biosimulators.json

          sed -i -E \
            "s/SIMULATOR_VERSION=([^ \n]+|\".*?\")/SIMULATOR_VERSION=\"${simulatorVersion}\"/" \
            Dockerfile

          echo "::set-output name=simulatorVersion::$simulatorVersion"
          echo "::set-output name=simulatorVersionLatest::$simulatorVersionLatest"
          echo "::set-output name=simulatorVersionNewer::$simulatorVersionNewer"

      - name: Cancel build if the specifications already have the latest version of COPASI
        uses: andymckay/cancel-action@0.2
        if: github.event_name == 'schedule' && steps.update-simulator-version.outputs.simulatorVersionNewer != 'true'

      #############################################
      ## Lint
      #############################################
      - name: Install flake8
        run: python -m pip install flake8

      - name: Lint the package
        run: python -m flake8

      #############################################
      ## Build Docker image
      #############################################
      - id: get-version-number
        name: Get version number
        env:
          TAG: ${{ github.ref }}
        run: |
          if [[ "${TAG}" =~ ^refs/tags/ ]]; then
            version="${TAG/refs\/tags\//}"
          else
            version=$(python -c "import glob; import importlib.util; version_filename = glob.glob('**/_version.py', recursive=True)[0]; spec = importlib.util.spec_from_file_location('module.name', version_filename); module = importlib.util.module_from_spec(spec); spec.loader.exec_module(module); print(module.__version__)")
          fi

          echo "::set-output name=version::$version"

      - id: get-docker-image-tag
        name: Determine Docker image tag
        run: |
          sudo apt-get update -y
          sudo apt-get install -y --no-install-recommends jq

          SIMULATOR_ID=$(jq -r '.id' biosimulators.json)
          SIMULATOR_VERSION=$(jq -r '.version' biosimulators.json)
          SIMULATOR_NAME=$(jq -r '.name' biosimulators.json)
          IMAGE_BASE_URL=$(jq -r '.image.url' biosimulators.json | cut -d : -f 1)
          DOCKER_REGISTRY=$(echo $IMAGE_BASE_URL | cut -d / -f 1)

          echo "::set-output name=simulatorId::${SIMULATOR_ID}"
          echo "::set-output name=simulatorVersion::${SIMULATOR_VERSION}"
          echo "::set-output name=simulatorName::${SIMULATOR_NAME}"
          echo "::set-output name=dockerImageBaseUrl::${IMAGE_BASE_URL}"
          echo "::set-output name=dockerRegistry::${DOCKER_REGISTRY}"

      - name: Build Docker image
        run: |
          REVISION=$(git rev-parse HEAD)
          CREATED=$(date --rfc-3339=seconds | sed 's/ /T/')
          docker build \
            --label org.opencontainers.image.source=https://github.com/${{ github.repository }} \
            --label org.opencontainers.image.revision=${REVISION} \
            --label org.opencontainers.image.created=${CREATED} \
            --build-arg VERSION=${{ steps.get-version-number.outputs.version }} \
            --build-arg SIMULATOR_VERSION=${{ steps.get-docker-image-tag.outputs.simulatorVersion }} \
            --tag ${{ steps.get-docker-image-tag.outputs.dockerImageBaseUrl }}:${{ steps.get-docker-image-tag.outputs.simulatorVersion }} \
            --tag ${{ steps.get-docker-image-tag.outputs.dockerImageBaseUrl }}:latest \
            .

      #############################################
      ## Test and upload coverage report to Codecov
      #############################################
      - name: Install pytest
        run: python -m pip install pytest pytest-cov

      - name: Install the requirements for the tests
        run: python -m pip install .[tests]

      - name: Run the tests
        run: python -m pytest tests/ --cov=./biosimulators_copasi/ --cov-report=xml

      - name: Upload the coverage report to Codecov
        uses: codecov/codecov-action@v2
        with:
          token: ${{ secrets.CODECOV_TOKEN }}
          flags: unittests
          file: ./coverage.xml

      #############################################
      ## Compile documentation
      #############################################
      - name: Install the requirements for compiling the documentation
        run: python -m pip install -r docs-src/requirements.txt

      - name: Compile the documentation
        run: |
          sphinx-apidoc . setup.py --output-dir docs-src/source --force --module-first --no-toc
          mkdir -p docs-src/_static
          sphinx-build docs-src docs

      #############################################
      ## Commit and push new version of simulator
      #############################################
      # If new version of simulator, commit and push the new version
      - name: Commit the revised version of the simulator
        if: steps.update-simulator-version.outputs.simulatorVersion && steps.update-simulator-version.outputs.simulatorVersionLatest == 'true'
        run: |
          git config --local user.email "biosimulators.daemon@gmail.com"
          git config --local user.name "biosimulatorsdaemon"
          git config pull.rebase false
          git stash -- biosimulators.json Dockerfile
          git clean -f -d
          git checkout .
          git pull
          git stash pop
          git add biosimulators.json Dockerfile
          git commit -m "Updating version of simulator"

      - name: Push the revised version of the simulator
        if: steps.update-simulator-version.outputs.simulatorVersion && steps.update-simulator-version.outputs.simulatorVersionLatest == 'true'
        uses: ad-m/github-push-action@master
        with:
          github_token: ${{ secrets.GITHUB_TOKEN }}
          branch: ${{ github.ref }}

      #############################################
      ## Release
      #############################################

      - id: determine-if-release-needed
        name: Determine if a release should be made
        run: |
          release="0"

          if [ ! -z "${{ steps.update-simulator-version.outputs.simulatorVersion }}" ]; then
            if [ "${{ github.ref }}" == "${{ steps.get-main-branch.outputs.mainBranchRef }}" ]; then
              release="1"
            fi
          fi

          if [[ "${{ github.ref }}" =~ ^refs/tags/ ]]; then
            tag_hash=$(git rev-parse "${{ github.ref }}")
            if [ "$tag_hash" == "${{ steps.get-main-branch.outputs.mainBranchHeadRevision }}" ]; then
              release="1"
            fi
          fi

          echo "::set-output name=release::$release"

      # If new tag, commit and push documentation
      - id: commit-docs
        name: Commit the compiled documentation
        if: startsWith(github.ref, 'refs/tags/') && steps.determine-if-release-needed.outputs.release == '1'
        run: |
          git config --local user.email "biosimulators.daemon@gmail.com"
          git config --local user.name "biosimulatorsdaemon"
          git config pull.rebase false
          git stash
          git checkout ${{ steps.get-main-branch.outputs.mainBranch }}
          git pull
          set +e
          git stash pop
          git add docs
          git commit -m "Updating compiled documentation"
          git checkout .
          git clean -f -d
          if [[ $? = 0 ]]; then
            docsChanged=1
          else
            docsChanged=0
          fi
          echo "::set-output name=docsChanged::$docsChanged"

      - name: Push the compiled documentation
        if: startsWith(github.ref, 'refs/tags/') && steps.determine-if-release-needed.outputs.release == '1' && steps.commit-docs.outputs.docsChanged == '1'
        uses: ad-m/github-push-action@master
        with:
          github_token: ${{ secrets.GITHUB_TOKEN }}
          branch: ${{ steps.get-main-branch.outputs.mainBranch }}

      # Create GitHub release
      - name: Create GitHub release
        if: startsWith(github.ref, 'refs/tags/') && steps.determine-if-release-needed.outputs.release == '1'
        uses: actions/create-release@v1
        env:
          GITHUB_TOKEN: ${{ secrets.GITHUB_TOKEN }}
        with:
          tag_name: ${{ steps.get-version-number.outputs.version }}
          release_name: Release ${{ steps.get-version-number.outputs.version }}

      # Create PyPI release
      - name: Create PyPI release
        if: startsWith(github.ref, 'refs/tags/') && steps.determine-if-release-needed.outputs.release == '1'
        env:
          TWINE_USERNAME: __token__
          TWINE_PASSWORD: ${{ secrets.PYPI_TOKEN }}
        run: |
          # Install pandoc
          sudo apt-get update -y
          sudo apt-get install -y --no-install-recommends wget

          wget https://github.com/jgm/pandoc/releases -O /tmp/pandocVersions.html
          urlPart=`grep "\.deb" /tmp/pandocVersions.html | head -n 1 | cut -d'/' -f2-7 | cut -d'"' -f1`
          wget "https://github.com/$urlPart" -O /tmp/pandoc.deb
          sudo dpkg -i /tmp/pandoc.deb
          rm /tmp/pandocVersions.html
          rm /tmp/pandoc.deb

          # Convert README to .rst format
          pandoc --from=gfm --output=README.rst --to=rst README.md

          # Install twine
          python -m pip install wheel twine

          # Create packages to upload to PyPI
          python setup.py sdist
          python setup.py bdist_wheel

          # Upload packages to PyPI
          twine upload dist/*

      # build Docker image and push to GitHub Container Registry
      - name: Push Docker image
        if: steps.determine-if-release-needed.outputs.release == '1'
        run: |
          docker login ${{ steps.get-docker-image-tag.outputs.dockerRegistry }} \
            --username ${{ secrets.DOCKER_REGISTRY_USERNAME }} \
            --password ${{ secrets.DOCKER_REGISTRY_TOKEN }}
          docker push ${{ steps.get-docker-image-tag.outputs.dockerImageBaseUrl }}:${{ steps.get-docker-image-tag.outputs.simulatorVersion }}

          if [[ "${{ github.ref }}" =~ ^refs/tags/ ]] || [ "${{ steps.update-simulator-version.outputs.simulatorVersionLatest }}" == "true" ]; then
            docker push ${{ steps.get-docker-image-tag.outputs.dockerImageBaseUrl }}:latest
          fi

      # Submit to BioSimulators registry
      - name: Submit to BioSimulators registry
        if: steps.determine-if-release-needed.outputs.release == '1'
        run: |
          REVISION=$(git rev-parse HEAD)
          IMAGE_DIGEST=$(docker image inspect ${{ steps.get-docker-image-tag.outputs.dockerImageBaseUrl }}:${{ steps.get-docker-image-tag.outputs.simulatorVersion }} | jq -r '.[0].RepoDigests[0]' | cut -d "@" -f 2-)
          curl \
            -X POST \
            -u ${{ secrets.GH_ISSUE_USERNAME }}:${{ secrets.GH_ISSUE_TOKEN }} \
            -H "Accept: application/vnd.github.v3+json" \
            https://api.github.com/repos/biosimulators/Biosimulators/issues \
            -d "{\"labels\": [\"Validate/submit simulator\"], \"title\": \"Submit ${{ steps.get-docker-image-tag.outputs.simulatorName }} ${{ steps.get-docker-image-tag.outputs.simulatorVersion }}\", \"body\": \"---\nid: ${{ steps.get-docker-image-tag.outputs.simulatorId }}\nversion: ${{ steps.get-docker-image-tag.outputs.simulatorVersion }}\nspecificationsUrl: https://raw.githubusercontent.com/${{ github.repository }}/${REVISION}/biosimulators.json\nspecificationsPatch:\n  version: ${{ steps.get-docker-image-tag.outputs.simulatorVersion }}\n  image:\n    url: ${{ steps.get-docker-image-tag.outputs.dockerImageBaseUrl }}:${{ steps.get-docker-image-tag.outputs.simulatorVersion }}\n    digest: \\\"${IMAGE_DIGEST}\\\"\nvalidateImage: true\ncommitSimulator: true\n\n---\"}"<|MERGE_RESOLUTION|>--- conflicted
+++ resolved
@@ -58,7 +58,6 @@
           python-version: '3.9'
           cache: "pip"
 
-<<<<<<< HEAD
     #      - name: Setup pip cache
     #        uses: actions/cache@v2
     #        with:
@@ -71,20 +70,7 @@
         run: |
           python -m pip install pip==22.3.1
           python -m pip install --upgrade setuptools
-=======
-#      - name: Setup pip cache
-#        uses: actions/cache@v2
-#        with:
-#          path: /opt/hostedtoolcache/Python
-#          key: ${{ runner.os }}-pip-${{ hashFiles('requirements.txt') }}-${{ hashFiles('requirements.optional.txt') }}
-#          restore-keys: |
-#            ${{ runner.os }}-pip-
-
-      - name: Install pip and setuptools
-        run: |
-          python -m pip install pip==23.0.0
-          python -m pip install pip==23.0.0
->>>>>>> 9d12242e
+
 
       # install package
       - name: Install the package
