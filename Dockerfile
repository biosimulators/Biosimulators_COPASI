# Build image:
#   docker build --tag ghcr.io/biosimulators/biosimulators_copasi/copasi:4.33.246 --tag ghcr.io/biosimulators/biosimulators_copasi/copasi:latest .
#
# Run image:
#   docker run \
#     --tty \
#     --rm \
#     --mount type=bind,source="$(pwd)"/tests/fixtures,target=/root/in,readonly \
#     --mount type=bind,source="$(pwd)"/tests/results,target=/root/out \
#     ghcr.io/biosimulators/copasi:latest \
#       -i /root/in/BIOMD0000000297.omex \
#       -o /root/out

# Base OS
FROM python:3.9-slim-buster

ARG VERSION="0.1.35"
<<<<<<< HEAD
ARG SIMULATOR_VERSION="4.41.280"
=======

ARG SIMULATOR_VERSION="4.39.272"
>>>>>>> 057e98b6

# metadata
LABEL \
    org.opencontainers.image.title="COPASI" \
    org.opencontainers.image.version="${SIMULATOR_VERSION}" \
    org.opencontainers.image.description="Open-source software package for the simulation and analysis of biochemical networks and their dynamics." \
    org.opencontainers.image.url="http://copasi.org/" \
    org.opencontainers.image.documentation="http://copasi.org/Support/User_Manual/" \
    org.opencontainers.image.source="https://github.com/biosimulators/Biosimulators_COPASI" \
    org.opencontainers.image.authors="BioSimulators Team <info@biosimulators.org>" \
    org.opencontainers.image.vendor="BioSimulators Team" \
    org.opencontainers.image.licenses="Artistic-2.0" \
    \
    base_image="python:3.9-slim-buster" \
    version="${VERSION}" \
    software="COPASI" \
    software.version="${SIMULATOR_VERSION}" \
    about.summary="Open-source software package for the simulation and analysis of biochemical networks and their dynamics." \
    about.home="http://copasi.org/" \
    about.documentation="http://copasi.org/Support/User_Manual/" \
    about.license_file="https://github.com/copasi/COPASI/blob/develop/license.txt" \
    about.license="SPDX:Artistic-2.0" \
    about.tags="kinetic modeling,dynamical simulation,systems biology,biochemical networks,SBML,SED-ML,COMBINE,OMEX,BioSimulators" \
    maintainer="BioSimulators Team <info@biosimulators.org>"

# fonts for matplotlib
RUN apt-get update -y \
    && apt-get install -y --no-install-recommends libfreetype6 \
    && rm -rf /var/lib/apt/lists/*

# Copy code for command-line interface into image and install it
COPY . /root/Biosimulators_COPASI

RUN pip install /root/Biosimulators_COPASI \
    && rm -rf /root/Biosimulators_COPASI
RUN pip install "python_copasi==${SIMULATOR_VERSION}"
ENV ALGORITHM_SUBSTITUTION_POLICY=SIMILAR_VARIABLES \
    VERBOSE=0 \
    MPLBACKEND=PDF

# Entrypoint
ENTRYPOINT ["biosimulators-copasi"]
CMD []<|MERGE_RESOLUTION|>--- conflicted
+++ resolved
@@ -15,12 +15,7 @@
 FROM python:3.9-slim-buster
 
 ARG VERSION="0.1.35"
-<<<<<<< HEAD
 ARG SIMULATOR_VERSION="4.41.280"
-=======
-
-ARG SIMULATOR_VERSION="4.39.272"
->>>>>>> 057e98b6
 
 # metadata
 LABEL \
